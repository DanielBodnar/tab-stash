<template>
<div :class="{'action-container': true,
              'tab': true,
              'open': ! tab.hidden,
              'active': !!tab.active,
              'discarded': tab.discarded,
              'selected': tab.$selected}"
     :title="tab.title" :data-id="tab.id"
     @click.prevent.stop="select">
  <item-icon class="action select"
             :src="favIcon"
             :default-class="{'icon-tab': ! tab.$selected,
                              'icon-tab-selected-inverse': tab.$selected}"
             @click.prevent.stop="select" />
  <a class="text" :href="tab.url" target="_blank" draggable="false" ref="a"
     @click.left.prevent.stop="open"
     @auxclick.middle.exact.prevent.stop="remove">{{tab.title}}</a>
  <ButtonBox>
    <Button v-if="isStashable" class="stash one" @action="stash"
            :tooltip="`Stash this tab (hold ${altKey} to keep tab open)`" />
    <Button class="remove" @action="remove" tooltip="Close this tab" />
  </ButtonBox>
</div>
</template>

<script lang="ts">
import {PropType, defineComponent} from 'vue';
import browser from 'webextension-polyfill';

import {altKeyName, bgKeyName, required} from '../util';
import {Model, copyIf} from '../model';
import {Tab} from '../model/tabs';

export default defineComponent({
    components: {
        Button: require('../components/button.vue').default,
        ButtonBox: require('../components/button-box.vue').default,
        ItemIcon: require('../components/item-icon').default,
    },

    inject: ['$model'],

    props: {
        tab: required(Object as PropType<Tab>),
    },

    computed: {
        altKey: altKeyName,
        bgKey: bgKeyName,
        targetWindow(): number | undefined {
            return this.model().tabs.targetWindow.value;
        },
<<<<<<< HEAD
        favIcon(): string {
            if (this.tab.$selected) {
                return '';
            } else if (this.tab.favIconUrl) {
                return this.tab.favIconUrl;
            }
            return this.model().favicons
                .getIfExists(this.tab.url)?.value?.favIconUrl ?? '';
=======
        isStashable(): boolean {
            const t = this.tab;
            return ! t.hidden && ! t.pinned && this.model().isURLStashable(t.url);
>>>>>>> 1825ac15
        },
        isActive(): boolean {
            return this.tab.active && this.tab.windowId === this.targetWindow;
        },
    },

    methods: {
        // TODO make Vue injection play nice with TypeScript typing...
        model() { return (<any>this).$model as Model; },
        attempt(fn: () => Promise<void>) { this.model().attempt(fn); },

        select(ev: MouseEvent) { this.attempt(async () => {
            await this.model().selection.toggleSelectFromEvent(
                ev, this.model().tabs, this.tab);
        })},

        stash(ev: MouseEvent) { this.attempt(async () => {
            const model = this.model();
            await model.putItemsInFolder({
                items: copyIf(ev.altKey, [this.tab]),
                toFolderId: (await model.ensureRecentUnnamedFolder()).id,
            });
        })},

        open(ev: MouseEvent) { this.attempt(async () => {
            (<HTMLElement>this.$refs.a).blur();
            if (this.model().selection.selectedCount.value > 0) {
                this.select(ev);
                return;
            }
            await browser.tabs.update(this.tab.id, {active: true});
        })},

        remove() { this.attempt(async () => {
            await this.model().tabs.remove([this.tab.id]);
        })},
    },
});
</script>

<style>
</style><|MERGE_RESOLUTION|>--- conflicted
+++ resolved
@@ -50,7 +50,6 @@
         targetWindow(): number | undefined {
             return this.model().tabs.targetWindow.value;
         },
-<<<<<<< HEAD
         favIcon(): string {
             if (this.tab.$selected) {
                 return '';
@@ -59,11 +58,10 @@
             }
             return this.model().favicons
                 .getIfExists(this.tab.url)?.value?.favIconUrl ?? '';
-=======
+        },
         isStashable(): boolean {
             const t = this.tab;
             return ! t.hidden && ! t.pinned && this.model().isURLStashable(t.url);
->>>>>>> 1825ac15
         },
         isActive(): boolean {
             return this.tab.active && this.tab.windowId === this.targetWindow;
